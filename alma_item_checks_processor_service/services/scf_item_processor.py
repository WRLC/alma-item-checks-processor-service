--- conflicted
+++ resolved
@@ -18,10 +18,6 @@
     EXCLUDED_NOTES,
     PROVENANCE,
     SCF_NO_ROW_TRAY_STAGE_TABLE,
-<<<<<<< HEAD
-    SCF_NO_ROW_TRAY_REPORT_TABLE,
-=======
->>>>>>> 7c8b8edb
     STORAGE_CONNECTION_STRING,
     UPDATE_QUEUE,
     NOTIFICATION_QUEUE,
@@ -39,20 +35,6 @@
         Returns:
             bool: True if SCF should be processed, False otherwise
         """
-<<<<<<< HEAD
-        import logging
-
-        logger = logging.getLogger(__name__)
-        logger.info("🔍 TRACE: SCFItemProcessor.should_process started")
-
-        should_process: list[str] = []  # initialize empty list of processes
-
-        shared_check = self.shared_checks()
-        logger.info(f"🔍 TRACE: shared_checks result: {shared_check}")
-        if not shared_check:  # If doesn't meet basic criteria, stop processiong
-            logger.info("❌ TRACE: shared_checks failed, returning empty list")
-            return should_process
-=======
         should_process: list[str] = []  # initialize empty list of processes
 
         shared_check = self.shared_checks()
@@ -70,27 +52,7 @@
         withdrawn_check = self.withdrawn_should_process()
         if withdrawn_check:  # If item marked withdrawn...
             should_process.append("scf_withdrawn_data")  # ...flag for processing
->>>>>>> 7c8b8edb
-
-        no_x_check = self.no_x_should_process()
-        logger.info(f"❌ TRACE: no_x_should_process result: {no_x_check}")
-        if no_x_check:  # If barcode doesn't end in X...
-            should_process.append("scf_no_x")  # ...flag for processing
-            logger.info("✅ TRACE: Added scf_no_x to processing list")
-
-        no_row_tray_check = self.no_row_tray_should_process()
-        logger.info(f"📊 TRACE: no_row_tray_should_process result: {no_row_tray_check}")
-        if no_row_tray_check:  # If missing/wrong row/tray info...
-            should_process.append("scf_no_row_tray_data")  # ...flag for processing
-            logger.info("✅ TRACE: Added scf_no_row_tray_data to processing list")
-
-        withdrawn_check = self.withdrawn_should_process()
-        logger.info(f"🗑️ TRACE: withdrawn_should_process result: {withdrawn_check}")
-        if withdrawn_check:  # If item marked withdrawn...
-            should_process.append("scf_withdrawn_data")  # ...flag for processing
-            logger.info("✅ TRACE: Added scf_withdrawn_data to processing list")
-
-        logger.info(f"🔍 TRACE: Final should_process list: {should_process}")
+
         return should_process
 
     def process(self, processes: list[str]) -> None:
@@ -99,35 +61,15 @@
         Args:
             processes (list[str]): Processes to run
         """
-        import logging
-
-        logger = logging.getLogger(__name__)
-        logger.info(
-            f"🔧 TRACE: SCFItemProcessor.process starting with processes: {processes}"
-        )
-
         for process in processes:  # iterate through the flagged processes
-            logger.info(f"⚙️ TRACE: Processing {process}")
             if process == "scf_no_x":  # fix missing X from barcode and notify
-                logger.info("❌ TRACE: Starting scf_no_x process")
                 self.no_x_process()
-<<<<<<< HEAD
-                logger.info("✅ TRACE: Completed scf_no_x process")
             if (
                 process == "scf_no_row_tray_data"
             ):  # stage problem row/tray data for report
-                logger.info("📊 TRACE: Starting scf_no_row_tray_data process")
-=======
-            if (
-                process == "scf_no_row_tray_data"
-            ):  # stage problem row/tray data for report
->>>>>>> 7c8b8edb
                 self.no_row_tray_process()
-                logger.info("✅ TRACE: Completed scf_no_row_tray_data process")
             if process == "scf_withdrawn_data":  # notify to confirm withdrawn item
-                logger.info("🗑️ TRACE: Starting scf_withdrawn_data process")
                 self.withdrawn_process()
-                logger.info("✅ TRACE: Completed scf_withdrawn_data process")
 
     def shared_checks(self) -> bool:
         """Check if SCF item doesn't meet conditions for any checks
@@ -256,45 +198,27 @@
         Returns:
             bool: True if SCF should be processed, False otherwise
         """
-        import logging
-
-        logger = logging.getLogger(__name__)
-        logger.info("📊 TRACE: no_row_tray_should_process started")
-
         item: Item = self.parsed_item.get("item_data")
 
         # Check internal_note_1 safely
         internal_note_1 = (
             getattr(item.item_data, "internal_note_1", None) if item.item_data else None
         )
-<<<<<<< HEAD
-        logger.info(f"📊 TRACE: internal_note_1: {internal_note_1}")
-        logger.info(f"📊 TRACE: EXCLUDED_NOTES: {EXCLUDED_NOTES}")
-=======
->>>>>>> 7c8b8edb
 
         if internal_note_1 and (  # if item has an excluded note, don't process
             internal_note_1.lower().strip()
             in (note.lower().strip() for note in EXCLUDED_NOTES)
         ):
-            logger.info("❌ TRACE: Item has excluded note, returning False")
             return False
 
         no_row_tray = self.no_row_tray_data()
         wrong_row_tray = self.wrong_row_tray_data("scf")
-<<<<<<< HEAD
-        logger.info(f"📊 TRACE: no_row_tray_data(): {no_row_tray}")
-        logger.info(f"📊 TRACE: wrong_row_tray_data('scf'): {wrong_row_tray}")
-=======
->>>>>>> 7c8b8edb
 
         if (  # If row/tray data is missing or wrong, process
             no_row_tray or wrong_row_tray
         ):
-            logger.info("✅ TRACE: Row/tray data is missing or wrong, returning True")
             return True
 
-        logger.info("❌ TRACE: Row/tray data is OK, returning False")
         return False
 
     def no_row_tray_process(self) -> None:
@@ -322,80 +246,6 @@
             entity=entity,  # barcode entity
         )
 
-<<<<<<< HEAD
-    def no_row_tray_report_process(self) -> bool:
-        """Process SCF no row tray data by storing updated item and adding to report table"""
-        item: Item = self.parsed_item.get("item_data")
-        barcode: str = item.item_data.barcode
-        institution_code: str | None = self.parsed_item.get("institution_code")
-        job_id = self.generate_job_id("scf_no_row_tray_report")
-
-        if institution_code is None:
-            logging.warning(
-                "ProcessorService.scf_no_row_tray_report: institution_code was not provided"
-            )
-            return False
-
-        # Get institution ID for report table
-        with SessionMaker() as db:
-            institution_service: InstitutionService = InstitutionService(db)
-            institution: Institution | None = (
-                institution_service.get_institution_by_code(institution_code)
-            )
-
-        if not institution:
-            logging.error(
-                f"SCFItemProcessor.no_row_tray_report_process: Institution {institution_code} not found"
-            )
-            return False
-
-        storage_service: StorageService = StorageService(
-            storage_connection_string=STORAGE_CONNECTION_STRING
-        )
-
-        # Store item data in unified container
-        try:
-            storage_service.upload_blob_data(
-                container_name=UPDATED_ITEMS_CONTAINER,
-                blob_name=f"{job_id}.json",
-                data=json.dumps(
-                    item.model_dump()
-                    if hasattr(item, "model_dump")
-                    else (item.__dict__ if hasattr(item, "__dict__") else str(item)),
-                    default=str,
-                ).encode(),
-            )
-        except (ValueError, TypeError, azure.core.exceptions.ServiceRequestError) as e:
-            logging.error(
-                f"SCFItemProcessor.no_row_tray_report_process: Failed to upload item data: {e}"
-            )
-            return False
-
-        # Add to report table for compilation by separate service
-        report_entity: dict[str, str] = {
-            "PartitionKey": "scf_no_row_tray_report",
-            "RowKey": job_id,
-            "institution_id": str(institution.id),
-            "job_id": job_id,
-        }
-
-        try:
-            storage_service.upsert_entity(
-                table_name=SCF_NO_ROW_TRAY_REPORT_TABLE, entity=report_entity
-            )
-        except (ValueError, TypeError, azure.core.exceptions.ServiceRequestError) as e:
-            logging.error(
-                f"SCFItemProcessor.no_row_tray_report_process: Failed to add to report table: {e}"
-            )
-            return False
-
-        logging.info(
-            f"SCFItemProcessor.no_row_tray_report_process: Successfully processed item {barcode} for reporting"
-        )
-        return True
-
-=======
->>>>>>> 7c8b8edb
     def withdrawn_should_process(self) -> bool:
         """Check if item has withdrawal data
 
@@ -446,8 +296,6 @@
             )
             return
 
-<<<<<<< HEAD
-=======
         item_blob_data: dict[str, str] = {
             "Title": item.bib_data.title or "",
             "Barcode": item.item_data.barcode or "",
@@ -458,7 +306,6 @@
             else "",
         }
 
->>>>>>> 7c8b8edb
         storage_service: StorageService = StorageService(
             storage_connection_string=STORAGE_CONNECTION_STRING
         )
@@ -468,16 +315,7 @@
             storage_service.upload_blob_data(
                 container_name=REPORTS_CONTAINER,
                 blob_name=f"{job_id}.json",
-<<<<<<< HEAD
-                data=json.dumps(
-                    item.model_dump()
-                    if hasattr(item, "model_dump")
-                    else (item.__dict__ if hasattr(item, "__dict__") else str(item)),
-                    default=str,
-                ).encode(),
-=======
                 data=json.dumps(item_blob_data).encode(),
->>>>>>> 7c8b8edb
             )
         except (ValueError, TypeError, azure.core.exceptions.ServiceRequestError) as e:
             logging.error(
