--- conflicted
+++ resolved
@@ -155,16 +155,7 @@
         if not processor.no_row_tray_should_process():
             return {"success": False, "reason": "No longer meets processing criteria"}
 
-<<<<<<< HEAD
-        # Process item for reporting
-        success: bool = processor.no_row_tray_report_process()
-        if success:
-            return {"success": True}
-        else:
-            return {"success": False, "reason": "Processing failed"}
-=======
         return {"success": True}
->>>>>>> 7c8b8edb
 
     def _clear_staging_table(self, staged_entities: list[dict[str, Any]]) -> None:
         """Clear all staged entities from the staging table in batches"""
@@ -225,11 +216,7 @@
         try:
             self.storage_service.upload_blob_data(
                 container_name=REPORTS_CONTAINER,
-<<<<<<< HEAD
-                blob_name=report_id + ".json",
-=======
                 blob_name=job_id + ".json",
->>>>>>> 7c8b8edb
                 data=json.dumps(report, indent=2).encode(),
             )
             logging.info(f"Report stored as {job_id}.json")
