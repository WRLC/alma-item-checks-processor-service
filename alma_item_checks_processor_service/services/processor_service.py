--- conflicted
+++ resolved
@@ -47,40 +47,25 @@
             RequestException: If network requests fail
         """
         try:
-<<<<<<< HEAD
-            self.logger.info("🔍 TRACE: ProcessorService.get_item_by_barcode started")
-
             barcode_retrieval_data: dict[str, Any] | None = (
                 self.get_barcode_retrieval_data()
             )  # parse message
-            self.logger.info(f"📨 TRACE: Parsed message data: {barcode_retrieval_data}")
 
             if not barcode_retrieval_data:
-                self.logger.warning(
-                    "❌ TRACE: No barcode retrieval data, returning None"
-                )
                 return None
 
             inst: Institution | None = self.get_institution(  # get institution object
                 barcode_retrieval_data.get("institution_code")  # type: ignore
             )
-            self.logger.info(
-                f"🏢 TRACE: Retrieved institution: {inst.code if inst else None}"
-            )
 
             if not inst:  # if no institution or barcode, return nothing
-                self.logger.warning("❌ TRACE: No institution found, returning None")
                 return None
 
             barcode = barcode_retrieval_data.get("barcode")
-            self.logger.info(f"📚 TRACE: Calling Alma API for barcode: {barcode}")
 
             item: Item | None = BaseItemProcessor.retrieve_item_by_barcode(
                 inst,
                 barcode,  # type: ignore
-            )
-            self.logger.info(
-                f"📋 TRACE: Alma API returned item: {bool(item)} (MMS ID: {item.bib_data.mms_id if item and item.bib_data else 'None'})"
             )
 
             parsed_item: dict[str, Any] | None = {
@@ -92,48 +77,11 @@
 
         except Exception as e:
             self.logger.error(
-                f"💥 TRACE ERROR: get_item_by_barcode failed: {type(e).__name__}: {e}",
-                exc_info=True,
-            )
-            raise
-
-=======
-            barcode_retrieval_data: dict[str, Any] | None = (
-                self.get_barcode_retrieval_data()
-            )  # parse message
-
-            if not barcode_retrieval_data:
-                return None
-
-            inst: Institution | None = self.get_institution(  # get institution object
-                barcode_retrieval_data.get("institution_code")  # type: ignore
-            )
-
-            if not inst:  # if no institution or barcode, return nothing
-                return None
-
-            barcode = barcode_retrieval_data.get("barcode")
-
-            item: Item | None = BaseItemProcessor.retrieve_item_by_barcode(
-                inst,
-                barcode,  # type: ignore
-            )
-
-            parsed_item: dict[str, Any] | None = {
-                "institution_code": inst.code,
-                "item_data": item,
-            }
-
-            return parsed_item
-
-        except Exception as e:
-            self.logger.error(
                 f"get_item_by_barcode failed: {type(e).__name__}: {e}",
                 exc_info=True,
             )
             raise
 
->>>>>>> 7c8b8edb
     def should_process(
         self, parsed_item: dict[str, Any]
     ) -> list[str] | Literal[True] | None:
@@ -151,38 +99,6 @@
         """
         try:
             iz: str | None = parsed_item.get("institution_code")  # get IZ code
-<<<<<<< HEAD
-            self.logger.info(f"🏢 TRACE: should_process for institution: {iz}")
-
-            if iz is None:
-                self.logger.warning("❌ TRACE: No institution code, returning None")
-                return None
-
-            if iz.lower() in ["scf", "scf-psb"]:  # if IZ is SCF, use SCF check
-                self.logger.info("🏭 TRACE: Using SCF processor")
-                scf_processor = SCFItemProcessor(parsed_item)
-                should_process: list[str] | bool = scf_processor.should_process()
-                self.logger.info(
-                    f"🔍 TRACE: SCF should_process result: {should_process}"
-                )
-
-                if (
-                    not should_process
-                ):  # If doesn't meet SCF check criteria, don't process
-                    self.logger.info("⏭️ TRACE: SCF processor says no processing needed")
-                    return None
-
-                return should_process
-
-            self.logger.info("🏛️ TRACE: Using IZ processor")
-            iz_processor = IZItemProcessor(parsed_item)
-            should_process: list[str] | bool = iz_processor.should_process()  # type: ignore # if not SCF, use IZ check
-            self.logger.info(f"🔍 TRACE: IZ should_process result: {should_process}")
-
-            if not should_process:  # If doesn't meet IZ check criteria, don't process
-                self.logger.info("⏭️ TRACE: IZ processor says no processing needed")
-                return None
-=======
 
             if iz is None:
                 return None
@@ -195,15 +111,9 @@
                     not should_process
                 ):  # If doesn't meet SCF check criteria, don't process
                     return None
->>>>>>> 7c8b8edb
 
                 return should_process
 
-<<<<<<< HEAD
-        except Exception as e:
-            self.logger.error(
-                f"💥 TRACE ERROR: should_process failed: {type(e).__name__}: {e}",
-=======
             iz_processor = IZItemProcessor(parsed_item)
             should_process: list[str] | bool = iz_processor.should_process()  # type: ignore # if not SCF, use IZ check
 
@@ -215,7 +125,6 @@
         except Exception as e:
             self.logger.error(
                 f"should_process failed: {type(e).__name__}: {e}",
->>>>>>> 7c8b8edb
                 exc_info=True,
             )
             raise
@@ -226,33 +135,6 @@
         Args:
             parsed_item (dict[str, Any]): Item data
             processes (list[str]): List of processes to run
-<<<<<<< HEAD
-        """
-        try:
-            iz: str | None = parsed_item.get("institution_code")  # get IZ code
-            self.logger.info(
-                f"🔧 TRACE: ProcessorService.process starting for {iz} with processes: {processes}"
-            )
-
-            if iz is None:
-                self.logger.warning("❌ TRACE: No institution code in process method")
-                return
-
-            if iz.lower() in ["scf", "scf-psb"]:  # If SCF IZ
-                self.logger.info("🏭 TRACE: Running SCF processor.process()")
-                scf_processor = SCFItemProcessor(parsed_item)
-                scf_processor.process(processes)  # run SCF processes
-                self.logger.info("✅ TRACE: SCF processor.process() completed")
-            else:
-                self.logger.info("🏛️ TRACE: Running IZ processor.process()")
-                iz_processor = IZItemProcessor(parsed_item)
-                iz_processor.process(processes)
-                self.logger.info("✅ TRACE: IZ processor.process() completed")
-
-        except Exception as e:
-            self.logger.error(
-                f"💥 TRACE ERROR: process failed: {type(e).__name__}: {e}",
-=======
 
         Raises:
             ValueError: If item data validation fails
@@ -278,15 +160,11 @@
         except Exception as e:
             self.logger.error(
                 f"process failed: {type(e).__name__}: {e}",
->>>>>>> 7c8b8edb
                 exc_info=True,
             )
             raise
 
     def get_barcode_retrieval_data(self) -> dict[str, Any] | None:
-<<<<<<< HEAD
-        """Parse fetch item queue message"""
-=======
         """Parse fetch item queue message
 
         Returns:
@@ -296,7 +174,6 @@
             json.JSONDecodeError: If message body is not valid JSON
             UnicodeDecodeError: If message body cannot be decoded
         """
->>>>>>> 7c8b8edb
         message_data: dict[str, Any] = json.loads(
             self.barcodemsg.get_body().decode()
         )  # get barcode data
