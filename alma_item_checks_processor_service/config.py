--- conflicted
+++ resolved
@@ -7,11 +7,7 @@
 
 SQLALCHEMY_CONNECTION_STRING = os.getenv("SQLALCHEMY_CONNECTION_STRING")
 
-<<<<<<< HEAD
-FETCH_ITEM_QUEUE = os.getenv("FETCH_QUEUE", "fetch-item-queue")
-=======
 FETCH_ITEM_QUEUE = os.getenv("FETCH_ITEM_QUEUE", "fetch-queue")
->>>>>>> 7c8b8edb
 UPDATE_QUEUE = os.getenv(
     "UPDATE_QUEUE", "update-queue"
 )  # For items that need Alma updates
