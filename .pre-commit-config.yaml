repos:
-   repo: https://github.com/pre-commit/pre-commit-hooks
    rev: v4.6.0
    hooks:
    -   id: trailing-whitespace
    -   id: end-of-file-fixer
    -   id: check-yaml
    -   id: check-added-large-files

-   repo: https://github.com/astral-sh/ruff-pre-commit
    rev: v0.4.10
    hooks:
    -   id: ruff
        args: [--fix]
        files: ^alma_item_checks_processor_service/
    -   id: ruff-format
        files: ^alma_item_checks_processor_service/

-   repo: https://github.com/pre-commit/mirrors-mypy
    rev: v1.10.1
    hooks:
    -   id: mypy
        files: ^alma_item_checks_processor_service/
        additional_dependencies: [types-requests]

-   repo: https://github.com/PyCQA/bandit
    rev: 1.7.9
    hooks:
    -   id: bandit
        args: ["-c", "pyproject.toml"]
        exclude: ^tests/
        files: ^alma_item_checks_processor_service/

-   repo: local
    hooks:
      - id: pytest
        name: pytest
        entry: pytest
        language: system
        pass_filenames: false
        always_run: true
<<<<<<< HEAD
=======
        types: [python]
      - id: pytest-coverage
        name: pytest-coverage
        entry: pytest --cov=alma_item_checks_processor_service --cov-fail-under=90 --cov-report=term-missing --cov-report=html
        language: system
        pass_filenames: false
        always_run: true
>>>>>>> 7c8b8edb
        types: [python]<|MERGE_RESOLUTION|>--- conflicted
+++ resolved
@@ -39,8 +39,6 @@
         language: system
         pass_filenames: false
         always_run: true
-<<<<<<< HEAD
-=======
         types: [python]
       - id: pytest-coverage
         name: pytest-coverage
@@ -48,5 +46,4 @@
         language: system
         pass_filenames: false
         always_run: true
->>>>>>> 7c8b8edb
         types: [python]