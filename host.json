{
  "version": "2.0",
  "logging": {
    "applicationInsights": {
      "samplingSettings": {
        "isEnabled": true,
        "excludedTypes": "Request"
      }
    },
    "logLevel": {
<<<<<<< HEAD
      "default": "Warning",
      "alma_item_checks_processor_service": "Information"
=======
      "default": "Warning"
>>>>>>> 7c8b8edb
    }
  },
  "extensionBundle": {
    "id": "Microsoft.Azure.Functions.ExtensionBundle",
    "version": "[4.*, 5.0.0)"
  },
  "extensions": {
    "queues": {
      "batchSize": 1,
      "maxDequeueCount": 5,
      "newBatchThreshold": 8,
      "maxPollingInterval": "00:00:30"
    }
  },
  "functionTimeout": "00:05:00",
  "maxConcurrentRequests": 10
}<|MERGE_RESOLUTION|>--- conflicted
+++ resolved
@@ -8,12 +8,7 @@
       }
     },
     "logLevel": {
-<<<<<<< HEAD
-      "default": "Warning",
-      "alma_item_checks_processor_service": "Information"
-=======
       "default": "Warning"
->>>>>>> 7c8b8edb
     }
   },
   "extensionBundle": {
